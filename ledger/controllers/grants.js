--- conflicted
+++ resolved
@@ -476,59 +476,6 @@
   braveHapi.routes.async().path('/v1/grants').config(v1.read),
   braveHapi.routes.async().put().path('/v1/grants/{paymentId}').config(v1.write),
   braveHapi.routes.async().post().path('/v1/grants').config(v1.create),
-<<<<<<< HEAD
-  braveHapi.routes.async().post().path('/v2/grants').config(v2.create)
-]
-=======
   braveHapi.routes.async().post().path('/v2/grants').config(v2.create),
   braveHapi.routes.async().put().path('/v2/grants/cohorts').config(v2.cohorts)
-]
-
-module.exports.initialize = async (debug, runtime) => {
-  runtime.database.checkIndices(debug, [
-    {
-      category: runtime.database.get('grants', debug),
-      name: 'grants',
-      property: 'grantId',
-      empty: {
-        token: '',
-
-        // duplicated from "token" for unique
-        grantId: '',
-        // duplicated from "token" for filtering
-        promotionId: '',
-
-        status: '', // active, completed, expired
-
-        batchId: '',
-        timestamp: bson.Timestamp.ZERO
-      },
-      unique: [ { grantId: 1 } ],
-      others: [ { promotionId: 1 }, { altcurrency: 1 }, { probi: 1 },
-                { status: 1 },
-                { batchId: 1 }, { timestamp: 1 } ]
-    },
-    {
-      category: runtime.database.get('promotions', debug),
-      name: 'promotions',
-      property: 'promotionId',
-      empty: {
-        promotionId: '',
-        priority: 99999,
-
-        active: false,
-        count: 0,
-
-        batchId: '',
-        timestamp: bson.Timestamp.ZERO
-      },
-      unique: [ { promotionId: 1 } ],
-      others: [ { active: 1 }, { count: 1 },
-                { batchId: 1 }, { timestamp: 1 } ]
-    }
-  ])
-
-  await runtime.queue.create('grant-report')
-  await runtime.queue.create('redeem-report')
-}
->>>>>>> 84a75a99
+]