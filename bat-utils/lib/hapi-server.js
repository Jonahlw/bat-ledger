const dns = require('dns')
const os = require('os')

const asyncHandler = require('hapi-async-handler')
const authBearerToken = require('hapi-auth-bearer-token')
const authCookie = require('hapi-auth-cookie')
const cryptiles = require('cryptiles')
const bell = require('bell')
const blipp = require('blipp')
const boom = require('boom')
const epimetheus = require('epimetheus')
const hapi = require('hapi')
const inert = require('inert')
const Netmask = require('netmask').Netmask
const rateLimiter = require('hapi-rate-limiter')
const SDebug = require('sdebug')
const swagger = require('hapi-swagger')
const underscore = require('underscore')
const vision = require('vision')

const braveHapi = require('./extras-hapi')
const whitelist = require('./hapi-auth-whitelist')

const Server = async (options, runtime) => {
  const debug = new SDebug('web')

  const graylist = { addresses: process.env.IP_GRAYLIST && process.env.IP_GRAYLIST.split(',') }
  const server = new hapi.Server()

  server.connection({ port: process.env.PORT })

  if (!runtime) {
    runtime = options
    options = {}
  }
  underscore.defaults(options, { id: server.info.id, module: module, headersP: true, remoteP: true })
  if (!options.routes) options.routes = require('./controllers/index')

  debug.initialize({ web: { id: options.id } })

  if (process.env.NODE_ENV !== 'production') {
    process.on('warning', (warning) => {
      if (warning.name === 'DeprecationWarning') return

      debug('warning', underscore.pick(warning, [ 'name', 'message', 'stack' ]))
    })
  }

  if (graylist.addresses) {
    graylist.authorizedAddrs = []
    graylist.authorizedBlocks = []

    graylist.addresses.forEach((entry) => {
      if ((entry.indexOf('/') === -1) && (entry.split('.').length === 4)) return graylist.authorizedAddrs.push(entry)

      graylist.authorizedBlocks.push(new Netmask(entry))
    })
  }

  if (runtime.config.prometheus) server.register(runtime.prometheus.plugin())
  else epimetheus.instrument(server)

  server.register(
    [ bell,
      blipp,
      asyncHandler,
      authBearerToken,
      authCookie,
      whitelist,
      inert,
      vision,
      {
        register: rateLimiter,
        options: {
          defaultRate: (request) => {
/*  access type            requests/minute per IP address
    -------------------    ------------------------------
    anonymous (browser)       60
    administrator (github)  3000
    server (bearer token)  60000
 */
            const ipaddr = whitelist.ipaddr(request)
            let authorization, parts, token, tokenlist
            let limit = 60

            if (ipaddr === '127.0.0.1') return { limit: Number.MAX_SAFE_INTEGER, window: 1 }

            if ((graylist.authorizedAddrs) &&
                ((graylist.authorizedAddrs.indexOf(ipaddr) !== -1) ||
                 (underscore.find(graylist.authorizedBlocks, (block) => { return block.contains(ipaddr) })))) {
              return { limit: Number.MAX_SAFE_INTEGER, window: 1 }
            }

            if (whitelist.authorizedP(ipaddr)) {
              authorization = request.raw.req.headers.authorization
              if (authorization) {
                parts = authorization.split(/\s+/)
                token = (parts[0].toLowerCase() === 'bearer') && parts[1]
              } else {
                token = request.query.access_token
              }
              tokenlist = process.env.TOKEN_LIST ? process.env.TOKEN_LIST.split(',') : []
              limit = (typeof token === 'string' && braveHapi.isSimpleTokenValid(tokenlist, token)) ? 60000 : 3000
            }

            return { limit: limit, window: 60 }
          },
          enabled: true,
          methods: [ 'get', 'post', 'delete', 'put', 'patch' ],
          overLimitError: (rate) => boom.tooManyRequests(`try again in ${rate.window} seconds`),
          rateLimitKey: (request) => whitelist.ipaddr(request) + ':' + runtime.config.server.host,
<<<<<<< HEAD
          redisClient: runtime.cache ? runtime.cache.cache : runtime.queue.config.client
=======
          redisClient: (runtime.cache && runtime.cache.cache) || runtime.queue.config.client
>>>>>>> d915acf9
        }
      },
      {
        register: swagger,
        options: {
          auth: {
            strategy: 'whitelist',
            mode: 'required'
          },
          info: {
            title: process.npminfo.name,
            version: process.npminfo.version,
            description: process.npminfo.description
          }
        }
      }
    ], (err) => {
    if (err) {
      debug('unable to register extensions', err)
      throw err
    }

    if (process.env.NODE_ENV === 'production') {
      server.register({ register: require('hapi-require-https'), options: { proxy: true } }, (err) => {
        if (err) debug('unable to register hapi-require-https', err)
      })
    }

    debug('extensions registered')

    if (runtime.login) {
      if (runtime.login.github) {
        server.auth.strategy('github', 'bell', {
          provider: 'github',
          password: cryptiles.randomString(64),
          clientId: runtime.login.github.clientId,
          clientSecret: runtime.login.github.clientSecret,
          isSecure: runtime.login.github.isSecure,
          forceHttps: runtime.login.github.isSecure,
          scope: ['user:email', 'read:org']
        })

        debug('github authentication: forceHttps=' + runtime.login.github.isSecure)

        server.auth.strategy('session', 'cookie', {
          password: runtime.login.github.ironKey,
          cookie: 'sid',
          isSecure: runtime.login.github.isSecure
        })
        debug('session authentication strategy via cookie')
      } else {
        debug('github authentication disabled')
        if (process.env.NODE_ENV === 'production') {
          throw new Error('github authentication was not enabled yet we are in production mode')
        }

        const bearerAccessTokenConfig = {
          allowQueryToken: true,
          allowMultipleHeaders: false,
          validateFunc: (token, callback) => {
            const tokenlist = process.env.TOKEN_LIST ? process.env.TOKEN_LIST.split(',') : []
            callback(null, (typeof token === 'string' && braveHapi.isSimpleTokenValid(tokenlist, token)), { token: token, scope: ['devops', 'ledger', 'QA'] }, null)
          }
        }

        server.auth.strategy('session', 'bearer-access-token', bearerAccessTokenConfig)
        server.auth.strategy('github', 'bearer-access-token', bearerAccessTokenConfig)

        debug('session authentication strategy via bearer-access-token')
        debug('github authentication strategy via bearer-access-token')
      }
    }

    server.auth.strategy('simple', 'bearer-access-token', {
      allowQueryToken: true,
      allowMultipleHeaders: false,
      validateFunc: (token, callback) => {
        const tokenlist = process.env.TOKEN_LIST && process.env.TOKEN_LIST.split(',')
        callback(null, ((!tokenlist) || (tokenlist.indexOf(token) !== -1)), { token: token }, null)
      }
    })
  })

  server.ext('onRequest', (request, reply) => {
    const headers = options.headersP &&
          underscore.omit(request.headers, (value, key, object) => {
            if ([ 'authorization', 'cookie' ].indexOf(key) !== -1) return true
            return /^x-forwarded-/i.test(key)
          })
    const remote = options.remoteP &&
          { address: whitelist.ipaddr(request), port: request.headers['x-forwarded-port'] || request.info.remotePort }

    if (request.headers['x-request-id']) request.id = request.headers['x-request-id']
    debug('begin', {
      sdebug: {
        request: {
          id: request.id,
          method: request.method.toUpperCase(),
          pathname: request.url.pathname
        },
        query: request.url.query,
        params: request.url.params,
        headers: headers,
        remote: remote
      }
    })

    return reply.continue()
  })

  server.ext('onPreResponse', (request, reply) => {
    const response = request.response

    if (response.isBoom && response.output.statusCode >= 500) {
      const error = response

      runtime.captureException(error, { req: request })
      if (process.env.NODE_ENV === 'development') {
        error.output.payload.message = error.message
        if (error.body) {
          error.output.payload.body = error.body
        }
        error.output.payload.stack = error.stack

        return reply(error)
      }
    }

    if ((!response.isBoom) || (response.output.statusCode !== 401)) {
      if (typeof response.header === 'function') response.header('Cache-Control', 'private')
      return reply.continue()
    }

    if (request && request.auth && request.cookieAuth && request.cookieAuth.clear) {
      request.cookieAuth.clear()
      reply.redirect('/v1/login')
    }

    return reply.continue()
  })

  server.on('log', (event, tags) => {
    debug(event.data, { tags: tags })
  }).on('request', (request, event, tags) => {
    debug(event.data, { tags: tags }, { sdebug: { request: { id: event.request, internal: event.internal } } })
  }).on('request-internal', (request, event, tags) => {
    let params

    if ((!tags) || (!tags.received)) return

    params = {
      request: {
        id: request.id,
        method: request.method.toUpperCase(),
        pathname: request.url.pathname
      },
      tags: tags
    }

    debug('begin', { sdebug: params })
  }).on('response', (request) => {
    if (!request.response) request.response = {}
    const flattened = {}
    const logger = request._logger || []
    const params = {
      request: {
        id: request.id,
        method: request.method.toUpperCase(),
        pathname: request.url.pathname,
        statusCode: request.response.statusCode
      },
      headers: request.response.headers,
      error: braveHapi.error.inspect(request.response._error)
    }

    if ((request.response.statusCode === 401) || (request.response.statusCode === 406)) {
      runtime.captureException(request.response._error || request.response.statusCode, {
        req: request,
        extra: { address: whitelist.ipaddr(request) }
      })
    }

    logger.forEach((entry) => {
      if ((entry.data) && (typeof entry.data.msec === 'number')) { params.request.duration = entry.data.msec }
    })

    if ((runtime.newrelic) && (request.response._error)) {
      underscore.keys(params).forEach(param => {
        underscore.keys(params[param]).forEach(key => {
          if ((param === 'error') && ((key === 'message') || (key === 'payload') || (key === 'stack'))) return

          flattened[param + '.' + key] = params[param][key]
        })
      })
      flattened.url = flattened['request.pathname']
      delete flattened['request.pathname']
      runtime.newrelic.noticeError(request.response._error, flattened)
    }

    debug('end', { sdebug: params })
  })

  server.route(await options.routes.routes(debug, runtime, options))
  server.route({ method: 'GET', path: '/favicon.ico', handler: { file: './documentation/favicon.ico' } })
  server.route({ method: 'GET', path: '/favicon.png', handler: { file: './documentation/favicon.png' } })
  server.route({ method: 'GET', path: '/robots.txt', handler: { file: './documentation/robots.txt' } })
  if (process.env.ACME_CHALLENGE) {
    server.route({
      method: 'GET',
      path: '/.well-known/acme-challenge/' + process.env.ACME_CHALLENGE.split('.')[0],
      handler: (request, reply) => { reply(process.env.ACME_CHALLENGE) }
    })
  }
  // automated fishing expeditions shouldn't result in devops alerts...
  server.route({ method: 'GET', path: '/{path*}', handler: { file: './documentation/robots.txt' } })

  server.start((err) => {
    if (err) {
      debug('unable to start server', err)
      throw err
    }

    let resolvers = underscore.uniq([ '8.8.8.8', '8.8.4.4' ].concat(dns.getServers()))

    dns.setServers(resolvers)
    debug('webserver started',
          underscore.extend(
            { server: runtime.config.server.href, version: server.version, resolvers: resolvers },
            server.info,
            {
              env: underscore.pick(process.env, [ 'DEBUG', 'DYNO', 'NEW_RELIC_APP_NAME', 'NODE_ENV', 'BATUTIL_SPACES' ]),
              options: underscore.pick(options, [ 'headersP', 'remoteP' ])
            }))
    runtime.notify(debug, {
      text: os.hostname() + ' ' + process.npminfo.name + '@' + process.npminfo.version + ' started ' +
        (process.env.DYNO || 'web') + '/' + options.id
    })

    // Hook to notify start script.
    if (process.send) { process.send('started') }
  })

  return server
}

module.exports = Server<|MERGE_RESOLUTION|>--- conflicted
+++ resolved
@@ -109,11 +109,7 @@
           methods: [ 'get', 'post', 'delete', 'put', 'patch' ],
           overLimitError: (rate) => boom.tooManyRequests(`try again in ${rate.window} seconds`),
           rateLimitKey: (request) => whitelist.ipaddr(request) + ':' + runtime.config.server.host,
-<<<<<<< HEAD
-          redisClient: runtime.cache ? runtime.cache.cache : runtime.queue.config.client
-=======
           redisClient: (runtime.cache && runtime.cache.cache) || runtime.queue.config.client
->>>>>>> d915acf9
         }
       },
       {
