--- conflicted
+++ resolved
@@ -1,3 +1,5 @@
+const crypto = require('crypto')
+const dns = require('dns')
 const url = require('url')
 
 const BigNumber = require('bignumber.js')
@@ -14,10 +16,11 @@
 const braveHapi = utils.extras.hapi
 const braveJoi = utils.extras.joi
 
-const common = require('./common.js')
-
 const v1 = {}
 const v2 = {}
+
+const prefix1 = 'brave-ledger-verification'
+const prefix2 = prefix1 + '='
 
 let altcurrency
 
@@ -639,8 +642,8 @@
 v1.putToken = {
   handler: (runtime) => {
     return async (request, reply) => {
-      common.putToken(request, reply, runtime, null, request.params.publisher, request.params.verificationId,
-                      request.query.show_verification_status)
+      putToken(request, reply, runtime, null, request.params.publisher, request.params.verificationId,
+               request.query.show_verification_status)
     }
   },
 
@@ -665,6 +668,25 @@
 
   response:
     { schema: Joi.object().keys({ token: Joi.string().hex().length(64).required().description('verification token') }) }
+}
+
+const putToken = async (request, reply, runtime, owner, publisher, verificationId, visible) => {
+  const debug = braveHapi.debug(module, request)
+  const tokens = runtime.database.get('tokens', debug)
+  let entry, state, token
+
+  entry = await tokens.findOne({ verificationId: verificationId, publisher: publisher })
+  if (entry) return reply({ token: entry.token })
+
+  token = crypto.randomBytes(32).toString('hex')
+  state = {
+    $currentDate: { timestamp: { $type: 'timestamp' } },
+    $set: { token: token, visible: visible }
+  }
+  if (owner) state.$set.owner = owner
+  await tokens.update({ verificationId: verificationId, publisher: publisher }, state, { upsert: true })
+
+  reply({ token: token })
 }
 
 /*
@@ -771,7 +793,7 @@
 v1.getToken = {
   handler: (runtime) => {
     return async (request, reply) => {
-      common.getToken(request, reply, runtime, null, request.params.publisher, request.query.backgroundP)
+      getToken(request, reply, runtime, null, request.params.publisher, request.query.backgroundP)
     }
   },
 
@@ -790,6 +812,233 @@
     })
   }
 }
+
+const getToken = async (request, reply, runtime, owner, publisher, backgroundP) => {
+  const debug = braveHapi.debug(module, request)
+  const tokens = runtime.database.get('tokens', debug)
+  let data, entries, hint, i, info, j, matchP, pattern, reason, rr, rrset
+
+  entries = await tokens.find({ publisher: publisher })
+  if (entries.length === 0) return reply(boom.notFound('no such publisher: ' + publisher))
+
+  for (let entry of entries) {
+    if (entry.verified) {
+      await runtime.queue.send(debug, 'publisher-report',
+                               underscore.pick(entry, [ 'owner', 'publisher', 'verified', 'visible' ]))
+      return reply({ status: 'success', verificationId: entry.verificationId })
+    }
+  }
+
+  try { rrset = await dnsTxtResolver(publisher) } catch (ex) {
+    reason = ex.toString()
+    if (reason.indexOf('ENODATA') === -1) {
+      debug('dnsTxtResolver', underscore.extend({ publisher: publisher, reason: reason }))
+    }
+    rrset = []
+  }
+  for (i = 0; i < rrset.length; i++) { rrset[i] = rrset[i].join('') }
+
+  const loser = async (entry, reason) => {
+    debug('verify', underscore.extend(info, { reason: reason }))
+    await verified(request, reply, runtime, entry, false, backgroundP, reason)
+  }
+
+  info = { publisher: publisher }
+  data = {}
+  for (let entry of entries) {
+    info.verificationId = entry.verificationId
+
+    for (j = 0; j < rrset.length; j++) {
+      rr = rrset[j]
+      if (rr.indexOf(prefix2) !== 0) continue
+
+      matchP = true
+      if (rr.substring(prefix2.length) !== entry.token) {
+        await loser(entry, 'TXT RR suffix mismatch ' + prefix2 + entry.token)
+        continue
+      }
+
+      return verified(request, reply, runtime, entry, true, backgroundP, 'TXT RR matches')
+    }
+    if (!matchP) {
+      if (typeof matchP === 'undefined') await loser(entry, 'no TXT RRs starting with ' + prefix2)
+      matchP = false
+    }
+
+    for (j = 0; j < hintsK.length; j++) {
+      hint = hintsK[j]
+      if (typeof data[hint] === 'undefined') {
+        try { data[hint] = (await webResolver(debug, runtime, publisher, hints[hint])).toString() } catch (ex) {
+          data[hint] = ''
+          await loser(entry, ex.toString())
+          continue
+        }
+        debug('verify', 'fetched data for ' + hint)
+      }
+
+      if (data[hint].indexOf(entry.token) !== -1) {
+        switch (hint) {
+          case root:
+            pattern = '<meta[^>]*?name=["\']+' + prefix1 + '["\']+content=["\']+' + entry.token + '["\']+.*?>|' +
+                    '<meta[^>]*?content=["\']+' + entry.token + '["\']+name=["\']+' + prefix1 + '["\']+.*?>'
+            if (!data[hint].match(pattern)) continue
+            break
+
+          default:
+            break
+        }
+        return verified(request, reply, runtime, entry, true, backgroundP, hint + ' web file matches')
+      }
+      debug('verify', 'no match for ' + hint)
+
+      if (i === 0) break
+    }
+  }
+
+  reply({ status: 'failure' })
+}
+
+const hints = {
+  standard: '/.well-known/brave-payments-verification.txt',
+  root: '/'
+}
+const hintsK = underscore.keys(hints)
+
+const dnsTxtResolver = async (domain) => {
+  return new Promise((resolve, reject) => {
+    dns.resolveTxt(domain, (err, rrset) => {
+      if (err) return reject(err)
+
+      resolve(rrset)
+    })
+  })
+}
+
+const webResolver = async (debug, runtime, publisher, path) => {
+  debug('webResolver', { publisher: publisher, path: path })
+  try {
+    debug('webResolver', 'https://' + publisher + path)
+    return await braveHapi.wreck.get('https://' + publisher + path,
+                                     { redirects: 3, rejectUnauthorized: true, timeout: (5 * 1000) })
+  } catch (ex) {
+    try {
+      debug('webResolver', 'https://www.' + publisher + path)
+      return await braveHapi.wreck.get('https://www.' + publisher + path,
+                                       { redirects: 3, rejectUnauthorized: true, timeout: (5 * 1000) })
+    } catch (ex2) {
+    }
+
+    if (((!ex.isBoom) || (!ex.output) || (ex.output.statusCode !== 504)) && (ex.code !== 'ECONNREFUSED')) {
+      debug('webResolver', publisher + ': ' + ex.toString())
+    }
+    throw ex
+  }
+}
+
+const verified = async (request, reply, runtime, entry, verified, backgroundP, reason) => {
+  const indices = underscore.pick(entry, [ 'verificationId', 'publisher' ])
+  const debug = braveHapi.debug(module, request)
+  const owners = runtime.database.get('owners', debug)
+  const publishers = runtime.database.get('publishers', debug)
+  const tokens = runtime.database.get('tokens', debug)
+  let info, message, method, payload, props, result, state, visible, visibleP
+
+  message = underscore.extend(underscore.clone(indices), { verified: verified, reason: reason })
+  debug('verified', message)
+  if (/* (!backgroundP) || */ (verified)) {
+    runtime.notify(debug, {
+      channel: '#publishers-bot',
+      text: (verified ? '' : 'not ') + 'verified: ' + JSON.stringify(message)
+    })
+  }
+
+  entry.verified = verified
+  if (reason.indexOf('Error: ') === 0) reason = reason.substr(7)
+  if (reason.indexOf('Client request error: ') === 0) reason = reason.substr(22)
+  if (reason.indexOf('Hostname/IP doesn\'t match certificate\'s altnames: ') === 0) reason = reason.substr(0, 48)
+  state = {
+    $currentDate: { timestamp: { $type: 'timestamp' } },
+    $set: { verified: entry.verified, reason: reason.substr(0, 64) }
+  }
+  await tokens.update(indices, state, { upsert: true })
+  if (!verified) return
+
+  reason = reason || (verified ? 'ok' : 'unknown')
+  payload = underscore.extend(underscore.pick(entry, [ 'verificationId', 'token', 'verified' ]), { status: reason })
+  await publish(debug, runtime, 'patch', entry.owner, entry.publisher, '/verifications', payload)
+
+  state = {
+    $currentDate: { timestamp: { $type: 'timestamp' } },
+    $set: underscore.pick(entry, [ 'owner', 'verified', 'visible', 'info' ])
+  }
+  await publishers.update({ publisher: entry.publisher }, state, { upsert: true })
+
+  await tokens.remove({ publisher: entry.publisher, verified: false }, { justOne: false })
+
+  if (entry.owner) {
+    props = getPublisherProps(entry.owner)
+
+    state = {
+      $currentDate: { timestamp: { $type: 'timestamp' } },
+      $set: underscore.pick(props || {}, [ 'providerName', 'providerSuffix', 'providerValue' ])
+    }
+    await owners.update({ owner: entry.owner }, state, { upsert: true })
+  }
+
+  await runtime.queue.send(debug, 'publisher-report', underscore.pick(entry, [ 'owner', 'publisher', 'verified', 'visible' ]))
+  reply({ status: 'success', verificationId: entry.verificationId })
+
+  if (entry.info) return
+
+  result = await publish(debug, runtime, 'get', entry.owner, entry.publisher)
+  if (result.id !== entry.verificationId) return
+
+  visible = result.show_verification_status
+  visibleP = (typeof visible !== 'undefined')
+  method = result.verification_method
+  info = underscore.pick(result, [ 'name', 'email' ])
+  if (result.phone_normalized) info.phone = result.phone_normalized
+  if (result.preferredCurrency) info.preferredCurrency = result.preferredCurrency
+
+  state = {
+    $currentDate: { timestamp: { $type: 'timestamp' } },
+    $set: { info: info }
+  }
+  if (visibleP) state.$set.visible = visible
+  if (method) state.$set.method = method
+  await tokens.update(indices, state, { upsert: true })
+
+  await publishers.update(indices, state, { upsert: true })
+}
+
+const publish = async (debug, runtime, method, owner, publisher, endpoint, payload) => {
+  let path, result
+
+  path = '/api'
+  if (owner) path += '/owners/' + encodeURIComponent(owner)
+  path += '/channel'
+  if (owner) path += 's'
+  if (publisher) path += '/' + encodeURIComponent(publisher)
+  try {
+    result = await braveHapi.wreck[method](runtime.config.publishers.url + path + (endpoint || ''), {
+      headers: {
+        authorization: 'Bearer ' + runtime.config.publishers.access_token,
+        'content-type': 'application/json'
+      },
+      payload: JSON.stringify(payload),
+      useProxyP: true
+    })
+    if (Buffer.isBuffer(result)) try { result = JSON.parse(result) } catch (ex) { result = result.toString() }
+    debug('publish', { method: method, owner: owner, publisher: publisher, endpoint: endpoint, reason: result })
+  } catch (ex) {
+    debug('publish', { method: method, owner: owner, publisher: publisher, endpoint: endpoint, reason: ex.toString() })
+  }
+
+  return result
+}
+
+module.exports.getToken = getToken
+module.exports.putToken = putToken
 
 module.exports.routes = [
   braveHapi.routes.async().post().path('/v1/publishers').config(v1.bulk),
@@ -808,8 +1057,6 @@
 
 module.exports.initialize = async (debug, runtime) => {
   altcurrency = runtime.config.altcurrency || 'BAT'
-<<<<<<< HEAD
-=======
 
   runtime.database.checkIndices(debug, [
     {
@@ -920,5 +1167,4 @@
   await runtime.queue.create('publishers-bulk-create')
   await runtime.queue.create('publisher-report')
   await runtime.queue.create('report-publishers-statements')
->>>>>>> 20697dc8
 }