--- conflicted
+++ resolved
@@ -350,11 +350,7 @@
       }
       await publishers.update({ publisher: publisher }, state, { upsert: true })
 
-<<<<<<< HEAD
-      await tokens.remove({ publisher: publisher, verified: true }, { justOne: false })
-=======
       await tokens.remove({ publisher: publisher }, { justOne: false })
->>>>>>> fe48def5
 
       reply({})
     }
